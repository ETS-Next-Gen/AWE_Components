[metadata]
name = awe_components
version = 1.0.0
description = Components for spacy pipeline to support AWE Workbench
long_description = file: SHORTREADME.md
long_description_content_type = text/markdown
url = blank
author = Paul Douglas Deane, Educational Testing Service
author_email = pdeane@alliteration.net
license = agpl-3.0
keywords= nlp, awe, automated writing evaluation, information-extraction, spacy, spacy-extension, python, machine-learning, ontology, semantics
classifiers =
    Development Status :: 5 - Production/Stable
    Intended Audience :: Computational Linguists
    Intended Audience :: Developers
    Intended Audience :: Education
    Intended Audience :: Science/Research
    Intended Audience :: Other Audience
    License :: OSI Approved :: GNU General Public License v3 or later (GPLv3+)
    Natural Language :: English
    Programming Language :: Python :: 3.9
    Topic :: Scientific/Engineering :: Artificial Intelligence
    Topic :: Scientific/Engineering :: Information Analysis
    Topic :: Text Processing :: Linguistic
    Topic :: Text Processing :: Automated Writing Evaluation

[options]
packages = find:
include_package_data = True
python_requires = >=3.9
cmdclass =
  install = install.AWEInstall
install_requires =
  awe_lexica @ git+https://github.com/ETS-Next-Gen/AWE_Lexica.git
  spacy
<<<<<<< HEAD
  coreferee @ git+https://github.com/Arglab/coreferee.git@latest_spacy
  rdflib
  spacytextblob
=======
  coreferee
  rdflib
  spacytextblob==4.0.0
>>>>>>> de6696d6
  numpy==1.26.4
  srsly
  wordfreq
  statistics
  scipy
  scikit-learn
  nltk
  aenum
  websockets<14
  websocket-client
  pytest
  clint
  pygtrie
  transformers
  torch==2.4.1
  Path
  varname<0.14.0
[options.package_data]
* = *.cfg, *.csv, *.json, *.txt<|MERGE_RESOLUTION|>--- conflicted
+++ resolved
@@ -33,15 +33,9 @@
 install_requires =
   awe_lexica @ git+https://github.com/ETS-Next-Gen/AWE_Lexica.git
   spacy
-<<<<<<< HEAD
   coreferee @ git+https://github.com/Arglab/coreferee.git@latest_spacy
   rdflib
-  spacytextblob
-=======
-  coreferee
-  rdflib
   spacytextblob==4.0.0
->>>>>>> de6696d6
   numpy==1.26.4
   srsly
   wordfreq
